--- conflicted
+++ resolved
@@ -1,14 +1,8 @@
 #!/usr/bin/env python3
-<<<<<<< HEAD
 import asyncio
 from decimal import Decimal
 import json
 from random import random
-=======
-import argparse
-import asyncio
-import configparser
->>>>>>> 4e3e1ae5
 from hashflow.helpers.validation import validate_evm_address, validate_chain_id
 from hashflow.api import HashflowApi
 from utils import (
@@ -51,7 +45,6 @@
                 chain_id=args.chain, market_maker=args.maker
             )
 
-<<<<<<< HEAD
             def check_maker(maker):
                 prefix = maker.split("_")[0]
                 return prefix == args.maker
@@ -333,6 +326,8 @@
                 "quoteAmount": None,
                 "failMsg": fail_msg,
             }
+            sys.stdout.write("done\n")
+            print(maker_levels)
 
         quote_amount = levels_quote["amount"]
         base_token_amount, quote_token_amount = (
@@ -461,107 +456,6 @@
         "deviationBps": deviation_bps,
         "results": results,
     }
-=======
-async def handler(args, options):
-    validate_evm_address(options["qa_taker_address"])
-    validate_maker_name(args.maker)
-    validate_chain_id(args.chain)
-
-    async with HashflowApi("taker", "qa", options["auth_key"], args.env) as api:
-        pair_provided = args.base_token is not None and args.quote_token is not None
-
-        pair_str = f" for {args.base_token}-{args.quote_token}" if pair_provided else ""
-        more_str = f" with {args.num_requests} requests/pair" if args.num_requests else ""
-        if args.delay_ms:
-            more_str += f" and {args.delay_ms}ms delay"
-
-        sys.stdout.write(
-            f"QA testing maker '{args.maker}' against {args.env} on chain {args.chain}{pair_str}{more_str}.\n\n"
-        )
-
-        sys.stdout.write("Finding active makers ... ")
-
-        try:
-            chain_makers = await api.get_market_makers(
-                chain_id=args.chain, market_maker=args.maker
-            )
-
-            def check_maker(maker):
-                prefix = maker.split("_")[0]
-                return prefix == args.maker
-
-            makers = list(filter(check_maker, chain_makers))
-            if len(makers) == 0:
-                raise Exception(f"No makers available: {chain_makers}")
-
-        except Exception as e:
-            sys.stdout.write(f"Failed! {e}\n")
-            exit(-1)
-
-        makers_list_or_one = makers if len(makers) > 1 else makers[0]
-        sys.stdout.write(f"done. {makers_list_or_one}\n")
-        sys.stdout.write(f"Fetching levels for {makers_list_or_one}...")
-
-        try:
-            levels = await api.get_price_levels(args.chain, makers)
-            if not levels.keys():
-                raise Exception("No maker levels.\n")
-
-            def filter_fn(maker):
-                def filter_levels(entry):
-                    pair = entry["pair"]
-                    if pair_provided:
-                        pair_base_token_name = pair["baseTokenName"]
-                        pair_quote_token_name = pair["quoteTokenName"]
-                        if pair_provided and not (
-                            pair_base_token_name == args.base_token
-                            and pair_quote_token_name == args.quote_token
-                        ):
-                            return False
-                    levels_data = entry["levels"]
-                    if not levels_data:
-                        sys.stdout.write(
-                            f" No levels for {maker} on {pair_base_token_name}-{pair_quote_token_name}. Continuing with next pair...\n"
-                        )
-                        return False
-                    return True
-
-                return filter_levels
-
-            def transform_levels(entry):
-                pair = entry["pair"]
-                pair_base_token_name = pair["baseTokenName"]
-                pair_quote_token_name = pair["quoteTokenName"]
-                base_token = {
-                    "chainId": args.chain,
-                    "address": pair["baseToken"],
-                    "name": pair_base_token_name,
-                    "decimals": pair["baseTokenDecimals"],
-                }
-                quote_token = {
-                    "chainId": args.chain,
-                    "address": pair["quoteToken"],
-                    "name": pair_quote_token_name,
-                    "decimals": pair["quoteTokenDecimals"],
-                }
-                return {
-                    "baseToken": base_token,
-                    "quoteToken": quote_token,
-                    "levels": entry["levels"],
-                }
-
-            maker_levels = {
-                m: list(map(transform_levels, filter(filter_fn(m), l)))
-                for m, l in levels.items()
-            }
-            sys.stdout.write("done\n")
-            print(maker_levels)
-
-        except Exception as e:
-            sys.stdout.write(f"failed! {e}\n")
-            raise e
-            sys.exit(-1)
->>>>>>> 4e3e1ae5
 
 
 if __name__ == "__main__":
